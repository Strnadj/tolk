module Tolk
<<<<<<< HEAD
  VERSION = "1.3.12"
=======
  VERSION = "1.4.00"
>>>>>>> 748ba7ae
end<|MERGE_RESOLUTION|>--- conflicted
+++ resolved
@@ -1,7 +1,3 @@
 module Tolk
-<<<<<<< HEAD
-  VERSION = "1.3.12"
-=======
   VERSION = "1.4.00"
->>>>>>> 748ba7ae
 end