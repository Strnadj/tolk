require 'active_support/core_ext/class/attribute_accessors'

module Tolk
  module Config


    class << self
      # Mapping : a hash of the type { 'ar'    => 'Arabic' }
      attr_accessor :mapping

      # Dump locale path by default the locales folder (config/locales)
      attr_accessor :dump_path

<<<<<<< HEAD
      # primary locale to not be overriden by default locale in development mode
      attr_accessor :primary_locale_name
=======
      # exclude locales tokens from gems 
      attr_accessor :exclude_gems_token
>>>>>>> dd8bce49

      def reset
        @exclude_gems_token = false

        @dump_path = Proc.new { "#{Rails.application.root}/config/locales" }

        @mapping = {
          'ar'    => 'Arabic',
          'bs'    => 'Bosnian',
          'bg'    => 'Bulgarian',
          'ca'    => 'Catalan',
          'cs'    => 'Czech',
          'da'    => 'Danish',
          'de'    => 'German',
          'el'    => 'Greek',
          'en'    => 'English',
          'es'    => 'Spanish',
          'et'    => 'Estonian',
          'fa'    => 'Persian',
          'fi'    => 'Finnish',
          'fr'    => 'French',
          'he'    => 'Hebrew',
          'hr'    => 'Croatian',
          'hu'    => 'Hungarian',
          'id'    => 'Indonesian',
          'is'    => 'Icelandic',
          'it'    => 'Italian',
          'ja'    => 'Japanese',
          'ko'    => 'Korean',
          'lo'    => 'Lao',
          'lt'    => 'Lithuanian',
          'lv'    => 'Latvian',
          'mk'    => 'Macedonian',
          'nl'    => 'Dutch',
          'no'    => 'Norwegian',
          'pl'    => 'Polish',
          'pt-BR' => 'Portuguese (Brazilian)',
          'pt-PT' => 'Portuguese (Portugal)',
          'ro'    => 'Romanian',
          'ru'    => 'Russian',
          'sv'    => 'Swedish',
          'sk'    => 'Slovak',
          'sl'    => 'Slovene',
          'sr'    => 'Serbian',
          'sw'    => 'Swahili',
          'th'    => 'Thai',
          'tr'    => 'Turkish',
          'uk'    => 'Ukrainian',
          'vi'    => 'Vietnamese',
          'zh-CN' => 'Chinese (Simplified)',
          'zh-TW' => 'Chinese (Traditional)'
        }
      end
    end

    # Set default values for configuration options on load
    self.reset
  end
end<|MERGE_RESOLUTION|>--- conflicted
+++ resolved
@@ -11,13 +11,11 @@
       # Dump locale path by default the locales folder (config/locales)
       attr_accessor :dump_path
 
-<<<<<<< HEAD
       # primary locale to not be overriden by default locale in development mode
       attr_accessor :primary_locale_name
-=======
-      # exclude locales tokens from gems 
+
+      # exclude locales tokens from gems
       attr_accessor :exclude_gems_token
->>>>>>> dd8bce49
 
       def reset
         @exclude_gems_token = false
