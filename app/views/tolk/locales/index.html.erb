<<<<<<< HEAD
<div class="bg-light p-4">
  <div class="container">
    <h3 class="mb-4">Primary locale is <%= Tolk::Locale.primary_locale.language_name %></h3>
    <%= form_for(Tolk::Locale.new, html: { class: 'form-inline' }) do |f| %>
      <div class="form-group">
        <%= f.label "Add a new Locale" %>
        <select id="select_tolk_locale_name" name="tolk_locale[name]" class="form-control mx-3">
          <%= options_for_select tolk_locale_selection %>
        </select>
      </div>
      <%= f.submit 'Add', class: 'btn btn-primary' %>
    <%- end -%>
  </div>
</div>
<div class="container my-5">
  <%- if @locales.any? -%>
    <div class="card-columns">
      <% @locales.each do |locale| %>
        <a href="<%= url_for(locale) %>" class="card card-body">
          <div class="d-flex align-items-center justify-content-between">
            <%= locale.language_name %>
            <% missing_count = locale.count_phrases_without_translation %>
            <% if missing_count > 0 %>
              <span class="badge badge-primary"><%= missing_count %></span>
            <% end %>
          </div>
        </a>
      <% end %>
    </div>

  <%- else -%>
    <p>No locales yet.</p>
  <%- end -%>
</div>
=======
<h2>
  Locales
  <small>(Primary locale is <%= Tolk::Locale.primary_locale.language_name %>)</small>
</h2>

<% if @locales.any? %>
  <ul class="locales-list">
    <% @locales.each do |locale| %>
      <li>
        <a href="<%= locale_path(locale) %>">
          <span><%= locale.language_name %></span>
          <% missing_count = locale.count_phrases_without_translation %>
          <% if missing_count > 0 %>
            <em class="missing_translations"><%= missing_count %></em>
          <% end %>
          <% if locale.has_updated_translations? %>
            <em class="updated_translations" title="Some phrases have changed">⚠</em>
          <% end %>
        </a>
      </li>
    <% end %>
    <li>
      <%= form_for(Tolk::Locale.new) do |f| %>
        <p>
          <select name="tolk_locale[name]">
            <%= options_for_select tolk_locale_selection %>
          </select>
          <%= f.submit '+ Add', class: 'btn' %>
        </p>
      <% end %>
    </li>
  </ul>
<% else %>
  <div class="empty-state">
    <%= render 'tolk/empty.svg' %>
    <p class="empty-state__msg">
      No locales yet, add one:
    </p>
    <%= form_for(Tolk::Locale.new) do |f| %>
      <p>
        <select name="tolk_locale[name]">
          <%= options_for_select tolk_locale_selection %>
        </select>
        <%= f.submit '+ Add', class: 'btn' %>
      </p>
    <% end %>
  </div>
<% end %>
>>>>>>> 12d381d0
<|MERGE_RESOLUTION|>--- conflicted
+++ resolved
@@ -1,4 +1,3 @@
-<<<<<<< HEAD
 <div class="bg-light p-4">
   <div class="container">
     <h3 class="mb-4">Primary locale is <%= Tolk::Locale.primary_locale.language_name %></h3>
@@ -32,54 +31,4 @@
   <%- else -%>
     <p>No locales yet.</p>
   <%- end -%>
-</div>
-=======
-<h2>
-  Locales
-  <small>(Primary locale is <%= Tolk::Locale.primary_locale.language_name %>)</small>
-</h2>
-
-<% if @locales.any? %>
-  <ul class="locales-list">
-    <% @locales.each do |locale| %>
-      <li>
-        <a href="<%= locale_path(locale) %>">
-          <span><%= locale.language_name %></span>
-          <% missing_count = locale.count_phrases_without_translation %>
-          <% if missing_count > 0 %>
-            <em class="missing_translations"><%= missing_count %></em>
-          <% end %>
-          <% if locale.has_updated_translations? %>
-            <em class="updated_translations" title="Some phrases have changed">⚠</em>
-          <% end %>
-        </a>
-      </li>
-    <% end %>
-    <li>
-      <%= form_for(Tolk::Locale.new) do |f| %>
-        <p>
-          <select name="tolk_locale[name]">
-            <%= options_for_select tolk_locale_selection %>
-          </select>
-          <%= f.submit '+ Add', class: 'btn' %>
-        </p>
-      <% end %>
-    </li>
-  </ul>
-<% else %>
-  <div class="empty-state">
-    <%= render 'tolk/empty.svg' %>
-    <p class="empty-state__msg">
-      No locales yet, add one:
-    </p>
-    <%= form_for(Tolk::Locale.new) do |f| %>
-      <p>
-        <select name="tolk_locale[name]">
-          <%= options_for_select tolk_locale_selection %>
-        </select>
-        <%= f.submit '+ Add', class: 'btn' %>
-      </p>
-    <% end %>
-  </div>
-<% end %>
->>>>>>> 12d381d0
+</div>