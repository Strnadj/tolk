<<<<<<< HEAD
<div class="bg-light p-4">
  <div class="container">
    <h3 class="switch d-flex align-items-center justify-content-between mb-4">
      <span>Completed translations</span>
      <small><%= link_to 'See phrases missing translation', @locale %></small>
    </h3>

    <% if @locale.has_updated_translations? && action_name != 'updated' %>
      <span class="notice">Some phrases have changed. <%= link_to "Update translations", tolk.updated_locale_path(@locale) %>.</span>
    <% end %>

    <div class="search">
      <%= render :partial => "tolk/searches/form", :locals => { :locale => @locale } %>
    </div>
  </div>
</div>
=======
<%= render 'tolk/nav' %>
>>>>>>> 12d381d0

<% if @locale.has_updated_translations? %>
  <% if action_name == 'updated' %>
    <div class="notice">
      ⚠ Some phrases have changed. Update translations below.
    </div>
  <% else %>
    <div class="notice">
      ⚠ Some phrases have changed. <%= link_to "Update translations", tolk.updated_locale_path(@locale) %>.
    </div>
  <% end %>
<% end %>

<<<<<<< HEAD
<div class="container my-5">
  <div class="translations">
    <% if @phrases.any? %>
      <%= form_for @locale do |locale_form| %>
        <table class="translations table">
          <tr>
            <th class="translation"><%= @locale.language_name -%></th>
            <th class="actions"></th>
            <th class="key"><%= Tolk::Locale.primary_language_name -%></th>
          </tr>
=======
<div class="search">
  <%= render partial: "tolk/searches/form", locals: { locale: @locale } %>
</div>

<% if @phrases.any? %>
  <div class="translations">
    <%= form_for @locale do |locale_form| %>
      <table>
        <thead>
          <tr>
            <th><%= @locale.language_name -%></th>
            <th class="actions"></th>
            <th><%= Tolk::Locale.primary_language_name -%></th>
          </tr>
        </thead>
        <tbody>
>>>>>>> 12d381d0
          <% @phrases.each do |phrase| %>
            <% if phrase.translations.primary %>
              <tr>
                <td class="translation">
                  <%= hidden_field_tag :"translations[][id]", phrase.translation.id %>
                  <%= hidden_field_tag :"translations[][locale_id]", phrase.translation.locale_id %>
<<<<<<< HEAD
                  <%= text_area_tag :"translations[][text]", format_i18n_text_area_value(phrase.translation.text), :class => 'locale form-control',
                                    :onfocus => "$(this).up('tr').addClassName('active');", :onblur => "$(this).up('tr').removeClassName('active');" %>
                </td>
                <td class="actions text-center">
                  <a class="copy btn btn-default" href="#" tabindex="-1" title="Copy original translation">&larr;</a><br>
                  <span class="warning" title="Interpolation keys don't match">⚠</span>
                </td>
                <td class="original">
                  <%= text_area_tag :"translations[][original_text]", format_i18n_text_area_value(phrase.translations.primary.text), :disabled => true, class: 'form-control' %>
                  <small class="key form-text text-muted">
                    <% if action_name == 'updated' %>
                      <div class="updated">
                        <span class="key">Updated</span>
                        <%= format_i18n_value(phrase.translations.primary.text) -%>
                        <%= boolean_warning if phrase.translations.primary.boolean? -%>
                      </div>
                      <div class="previous">
                        <span class="key">Previous</span>
                        <%= format_i18n_value(phrase.translations.primary.previous_text) -%>
                      </div>
                    <% else %>
                      <%= format_i18n_value(phrase.translations.primary.text) -%>
                      <%= boolean_warning if phrase.translations.primary.boolean? -%>
                    <% end %>

                    <span class="key"><%= phrase.key %></span>
                  </small>
=======
                  <%= text_area_tag :"translations[][text]", format_i18n_text_area_value(phrase.translation.text),
                        class: 'locale',
                        onfocus: "$(this).up('tr').addClassName('active');",
                        onblur: "$(this).up('tr').removeClassName('active');" %>
                </td>
                <td class="actions">
                  <a class="copy" href="#" tabindex="-1" title="Copy original translation">&larr;</a><br>
                  <span class="warning" title="Interpolation keys don't match">⚠</span>
                </td>
                <td class="original">
                  <%= text_area_tag :"translations[][original_text]", format_i18n_text_area_value(phrase.translations.primary.text),
                        disabled: true %>

                  <% if action_name == 'updated' %>
                    <div class="updated">
                      <p class="key"><em>Updated</em></p>
                      <%= format_i18n_value(phrase.translations.primary.text) -%>
                      <%= boolean_warning if phrase.translations.primary.boolean? -%>
                    </div>
                    <div class="previous">
                      <p class="key"><em>Previous</em></p>
                      <%= format_i18n_value(phrase.translations.primary.previous_text) -%>
                    </div>
                  <% else %>
                    <%= format_i18n_value(phrase.translations.primary.text) -%>
                    <%= boolean_warning if phrase.translations.primary.boolean? -%>
                  <% end %>

                  <span class="translation-key"><%= phrase.key %></span>
>>>>>>> 12d381d0
                </td>
              </tr>
            <% end %>
          <% end %>
<<<<<<< HEAD
        </table>
        <div class="table_submit">
          <p><%= locale_form.submit "Save changes", class: 'save btn btn-primary' %></p>
        </div>
        <div class="paginate">
          <%= tolk_paginate @phrases %>
        </div>
      <% end %>
    <% else %>
      <p style="text-align: left">There aren't any completed translations for this locale.</p>
      <p>&nbsp;</p>
    <% end %>
  </div>
</div>
=======
        </tbody>
      </table>
      <div class="table_submit">
        <div>
          <%= locale_form.submit "Save changes", class: 'save-translations btn btn--large' %>
        </div>
        <%= tolk_paginate @phrases %>
      </div>
    <% end %>
  </div>
<% else %>
  <div class="empty-state">
    <%= render 'tolk/blank_canva.svg' %>
    <p class="empty-state__msg">
      There aren't any completed translations for this locale.
    </p>
  </div>
<% end %>
>>>>>>> 12d381d0
<|MERGE_RESOLUTION|>--- conflicted
+++ resolved
@@ -1,4 +1,4 @@
-<<<<<<< HEAD
+
 <div class="bg-light p-4">
   <div class="container">
     <h3 class="switch d-flex align-items-center justify-content-between mb-4">
@@ -15,9 +15,6 @@
     </div>
   </div>
 </div>
-=======
-<%= render 'tolk/nav' %>
->>>>>>> 12d381d0
 
 <% if @locale.has_updated_translations? %>
   <% if action_name == 'updated' %>
@@ -31,7 +28,6 @@
   <% end %>
 <% end %>
 
-<<<<<<< HEAD
 <div class="container my-5">
   <div class="translations">
     <% if @phrases.any? %>
@@ -42,31 +38,12 @@
             <th class="actions"></th>
             <th class="key"><%= Tolk::Locale.primary_language_name -%></th>
           </tr>
-=======
-<div class="search">
-  <%= render partial: "tolk/searches/form", locals: { locale: @locale } %>
-</div>
-
-<% if @phrases.any? %>
-  <div class="translations">
-    <%= form_for @locale do |locale_form| %>
-      <table>
-        <thead>
-          <tr>
-            <th><%= @locale.language_name -%></th>
-            <th class="actions"></th>
-            <th><%= Tolk::Locale.primary_language_name -%></th>
-          </tr>
-        </thead>
-        <tbody>
->>>>>>> 12d381d0
           <% @phrases.each do |phrase| %>
             <% if phrase.translations.primary %>
               <tr>
                 <td class="translation">
                   <%= hidden_field_tag :"translations[][id]", phrase.translation.id %>
                   <%= hidden_field_tag :"translations[][locale_id]", phrase.translation.locale_id %>
-<<<<<<< HEAD
                   <%= text_area_tag :"translations[][text]", format_i18n_text_area_value(phrase.translation.text), :class => 'locale form-control',
                                     :onfocus => "$(this).up('tr').addClassName('active');", :onblur => "$(this).up('tr').removeClassName('active');" %>
                 </td>
@@ -94,42 +71,10 @@
 
                     <span class="key"><%= phrase.key %></span>
                   </small>
-=======
-                  <%= text_area_tag :"translations[][text]", format_i18n_text_area_value(phrase.translation.text),
-                        class: 'locale',
-                        onfocus: "$(this).up('tr').addClassName('active');",
-                        onblur: "$(this).up('tr').removeClassName('active');" %>
-                </td>
-                <td class="actions">
-                  <a class="copy" href="#" tabindex="-1" title="Copy original translation">&larr;</a><br>
-                  <span class="warning" title="Interpolation keys don't match">⚠</span>
-                </td>
-                <td class="original">
-                  <%= text_area_tag :"translations[][original_text]", format_i18n_text_area_value(phrase.translations.primary.text),
-                        disabled: true %>
-
-                  <% if action_name == 'updated' %>
-                    <div class="updated">
-                      <p class="key"><em>Updated</em></p>
-                      <%= format_i18n_value(phrase.translations.primary.text) -%>
-                      <%= boolean_warning if phrase.translations.primary.boolean? -%>
-                    </div>
-                    <div class="previous">
-                      <p class="key"><em>Previous</em></p>
-                      <%= format_i18n_value(phrase.translations.primary.previous_text) -%>
-                    </div>
-                  <% else %>
-                    <%= format_i18n_value(phrase.translations.primary.text) -%>
-                    <%= boolean_warning if phrase.translations.primary.boolean? -%>
-                  <% end %>
-
-                  <span class="translation-key"><%= phrase.key %></span>
->>>>>>> 12d381d0
                 </td>
               </tr>
             <% end %>
           <% end %>
-<<<<<<< HEAD
         </table>
         <div class="table_submit">
           <p><%= locale_form.submit "Save changes", class: 'save btn btn-primary' %></p>
@@ -143,24 +88,4 @@
       <p>&nbsp;</p>
     <% end %>
   </div>
-</div>
-=======
-        </tbody>
-      </table>
-      <div class="table_submit">
-        <div>
-          <%= locale_form.submit "Save changes", class: 'save-translations btn btn--large' %>
-        </div>
-        <%= tolk_paginate @phrases %>
-      </div>
-    <% end %>
-  </div>
-<% else %>
-  <div class="empty-state">
-    <%= render 'tolk/blank_canva.svg' %>
-    <p class="empty-state__msg">
-      There aren't any completed translations for this locale.
-    </p>
-  </div>
-<% end %>
->>>>>>> 12d381d0
+</div>