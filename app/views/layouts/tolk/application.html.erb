<!doctype html>
<html lang="<%= Tolk::Locale.primary_locale_name %>">
  <head>
    <!-- Required meta tags -->
    <meta charset="utf-8">
    <meta name="viewport" content="width=device-width, initial-scale=1, shrink-to-fit=no">

<<<<<<< HEAD
    <!-- Bootstrap CSS -->
    <link rel="stylesheet" href="https://stackpath.bootstrapcdn.com/bootstrap/4.1.0/css/bootstrap.min.css" integrity="sha384-9gVQ4dYFwwWSjIDZnLEWnxCjeSWFphJiwGPXr1jddIhOegiu1FwO5qRGvFXOdJZ4" crossorigin="anonymous">

    <%= stylesheet_link_tag "tolk/application" %>
    <%= yield :head %>
    <title>Tolk</title>
  </head>
  <body>
    <nav class="navbar navbar-expand-lg navbar-dark bg-dark py-4">
      <div class="container">
        <%= link_to "@uidu / Tolk", root_path, class: 'navbar-brand' %>
        <button class="navbar-toggler" type="button" data-toggle="collapse" data-target="#navbarSupportedContent" aria-controls="navbarSupportedContent" aria-expanded="false" aria-label="Toggle navigation">
          <span class="navbar-toggler-icon"></span>
        </button>

        <div class="collapse navbar-collapse" id="navbarSupportedContent">
          <span class="navbar-text">
            <%- if @locale.present? -%>
              <span class="locale"><%= link_to @locale.language_name, locale_path(@locale) %></span>
            <%- end -%>
            <span class="locale"></span>
          </span>
          <form class="form-inline my-2 my-lg-0 ml-auto">
            <%= button_to "Apply Changes", dump_all_locales_path, :method => :post, :class => "apply btn btn-success" %>
          </form>
        </div>
      </div>
    </nav>
    <%= yield %>
=======
<head>
  <meta http-equiv="Content-Type" content="text/html; charset=UTF-8" />
  <title>Tolk</title>
  <%= stylesheet_link_tag "tolk/application" %>
  <%= yield :head %>
</head>

<body>
  <div class="container">

    <header>
      <h1>
        <%= link_to "Tolk", root_path %>
        <% if defined?(@locale) && @locale.present? %>
          / <%= link_to @locale.language_name, locale_path(@locale) %>
        <% end %>
      </h1>
      <% if action_name == 'index' %>
        <%= button_to "Apply Changes", dump_all_locales_path, method: :post, class: "btn btn--large" %>
      <% end %>
    </header>
    <main>
      <%= yield %>
    </main>
  </div>
>>>>>>> 12d381d0

    <!-- Optional JavaScript -->
    <!-- jQuery first, then Popper.js, then Bootstrap JS -->
    <script src="https://code.jquery.com/jquery-3.3.1.slim.min.js" integrity="sha384-q8i/X+965DzO0rT7abK41JStQIAqVgRVzpbzo5smXKp4YfRvH+8abtTE1Pi6jizo" crossorigin="anonymous"></script>
    <script src="https://cdnjs.cloudflare.com/ajax/libs/popper.js/1.14.0/umd/popper.min.js" integrity="sha384-cs/chFZiN24E4KMATLdqdvsezGxaGsi4hLGOzlXwp5UZB1LY//20VyM2taTB4QvJ" crossorigin="anonymous"></script>
    <script src="https://stackpath.bootstrapcdn.com/bootstrap/4.1.0/js/bootstrap.min.js" integrity="sha384-uefMccjFJAIv6A+rW+L4AHf99KvxDjWSu1z9VI8SKNVmz4sk7buKt/6v9KI65qnm" crossorigin="anonymous"></script>
    <%= javascript_include_tag "tolk/libraries" %>
    <%= javascript_include_tag "tolk/application" %>
  </body>
</html><|MERGE_RESOLUTION|>--- conflicted
+++ resolved
@@ -5,7 +5,6 @@
     <meta charset="utf-8">
     <meta name="viewport" content="width=device-width, initial-scale=1, shrink-to-fit=no">
 
-<<<<<<< HEAD
     <!-- Bootstrap CSS -->
     <link rel="stylesheet" href="https://stackpath.bootstrapcdn.com/bootstrap/4.1.0/css/bootstrap.min.css" integrity="sha384-9gVQ4dYFwwWSjIDZnLEWnxCjeSWFphJiwGPXr1jddIhOegiu1FwO5qRGvFXOdJZ4" crossorigin="anonymous">
 
@@ -35,34 +34,6 @@
       </div>
     </nav>
     <%= yield %>
-=======
-<head>
-  <meta http-equiv="Content-Type" content="text/html; charset=UTF-8" />
-  <title>Tolk</title>
-  <%= stylesheet_link_tag "tolk/application" %>
-  <%= yield :head %>
-</head>
-
-<body>
-  <div class="container">
-
-    <header>
-      <h1>
-        <%= link_to "Tolk", root_path %>
-        <% if defined?(@locale) && @locale.present? %>
-          / <%= link_to @locale.language_name, locale_path(@locale) %>
-        <% end %>
-      </h1>
-      <% if action_name == 'index' %>
-        <%= button_to "Apply Changes", dump_all_locales_path, method: :post, class: "btn btn--large" %>
-      <% end %>
-    </header>
-    <main>
-      <%= yield %>
-    </main>
-  </div>
->>>>>>> 12d381d0
-
     <!-- Optional JavaScript -->
     <!-- jQuery first, then Popper.js, then Bootstrap JS -->
     <script src="https://code.jquery.com/jquery-3.3.1.slim.min.js" integrity="sha384-q8i/X+965DzO0rT7abK41JStQIAqVgRVzpbzo5smXKp4YfRvH+8abtTE1Pi6jizo" crossorigin="anonymous"></script>
